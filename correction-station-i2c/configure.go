--- conflicted
+++ resolved
@@ -59,14 +59,8 @@
 }
 
 type configCommand struct {
-<<<<<<< HEAD
 	i2cbus   *i2c.I2C
 	baudRate uint
-=======
-	correctionType string
-	i2cbus         *i2c.I2C
-	baudRate       uint
->>>>>>> d930a4b8
 
 	requiredAcc     float64
 	observationTime int
