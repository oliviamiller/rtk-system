package stationserial

import (
	"context"
	"errors"
	"io"
	"sync"

	"github.com/edaniels/golog"
	"github.com/go-gnss/rtcm/rtcm3"
	"github.com/jacobsa/go-serial/serial"
	"go.viam.com/rdk/components/movementsensor"
	"go.viam.com/rdk/components/sensor"
	"go.viam.com/rdk/resource"
	"go.viam.com/utils"
)

<<<<<<< HEAD
const (
	serialStr = "serial"
)

=======
>>>>>>> 7238594f
var (
	Model               = resource.NewModel("viam-labs", "sensor", "correction-station-serial")
	errRequiredAccuracy = errors.New("required accuracy can be a fixed number 1-5, 5 being the highest accuracy")
)

func init() {
	resource.RegisterComponent(
		sensor.API,
		Model,
		resource.Registration[sensor.Sensor, *Config]{
			Constructor: func(
				ctx context.Context,
				deps resource.Dependencies,
				conf resource.Config,
				logger golog.Logger,
			) (sensor.Sensor, error) {
				newConf, err := resource.NativeConfig[*Config](conf)
				if err != nil {
					return nil, err
				}
				return newRTKStationSerial(ctx, deps, conf.ResourceName(), newConf, logger)
			},
		})
}

type Config struct {
	RequiredAccuracy float64 `json:"required_accuracy,omitempty"` // fixed number 1-5, 5 being the highest accuracy
	RequiredTime     int     `json:"required_time_sec,omitempty"`

	SerialPath     string `json:"serial_path"`
	SerialBaudRate int    `json:"serial_baud_rate,omitempty"`

	// TestChan is a fake "serial" path for test use only
	TestChan chan []uint8 `json:"-"`
}

// Validate ensures all parts of the config are valid.
func (cfg *Config) Validate(path string) ([]string, error) {
	var deps []string
	if cfg.RequiredAccuracy == 0 {
		return nil, utils.NewConfigValidationFieldRequiredError(path, "required_accuracy")
	}
	if cfg.RequiredAccuracy < 0 || cfg.RequiredAccuracy > 5 {
		return nil, errRequiredAccuracy
	}
	if cfg.RequiredTime == 0 {
		return nil, utils.NewConfigValidationFieldRequiredError(path, "required_time_sec")
	}
	if cfg.SerialPath == "" {
		return nil, utils.NewConfigValidationFieldRequiredError(path, "serial_path")
	}

	return deps, nil
}

type rtkStationSerial struct {
	resource.Named
	resource.AlwaysRebuild
	logger golog.Logger

	cancelCtx               context.Context
	cancelFunc              func()
	activeBackgroundWorkers sync.WaitGroup

	reader io.ReadCloser // reads all messages from serial port

	err movementsensor.LastError
}

func newRTKStationSerial(
	ctx context.Context,
	deps resource.Dependencies,
	name resource.Name,
	newConf *Config,
	logger golog.Logger,
) (sensor.Sensor, error) {

	cancelCtx, cancelFunc := context.WithCancel(context.Background())

	r := &rtkStationSerial{
		Named:      name.AsNamed(),
		cancelCtx:  cancelCtx,
		cancelFunc: cancelFunc,
		logger:     logger,
		err:        movementsensor.NewLastError(1, 1),
	}

	err := ConfigureBaseRTKStation(newConf)
	if err != nil {
		r.logger.Warn("rtk base station could not be configured")
	}

	// set a default baud rate if not specified in config
	if newConf.SerialBaudRate == 0 {
		newConf.SerialBaudRate = 38400
	}

	if newConf.TestChan == nil {
		r.reader, err = r.openReader(newConf.SerialPath, newConf.SerialBaudRate)
		if err != nil {
			r.logger.Errorf("Error opening the serial port", err)
			return nil, err
		}
	}

	r.logger.Debug("Starting")
	r.start(ctx)

	return r, r.err.Get()
}

func (r *rtkStationSerial) openReader(path string, baud int) (io.ReadCloser, error) {
	options := serial.OpenOptions{
		PortName:        path,
		BaudRate:        uint(baud),
		DataBits:        8,
		StopBits:        1,
		MinimumReadSize: 4,
	}

	port, err := serial.Open(options)
	if err != nil {
		return nil, err
	}
	return port, nil
}

// Start starts reading from the correction source and sends corrections to the radio/bluetooth.
func (r *rtkStationSerial) start(ctx context.Context) {
	r.activeBackgroundWorkers.Add(1)
	utils.PanicCapturingGo(func() {
		defer r.activeBackgroundWorkers.Done()

		if err := r.cancelCtx.Err(); err != nil {
			return
		}
		select {
		case <-r.cancelCtx.Done():
			return
		default:
		}

		// Read the rctm messages just to make sure that they are coming in, return if not.
		scanner := rtcm3.NewScanner(r.reader)

		for {
			select {
			case <-r.cancelCtx.Done():
				return
			default:
			}

			msg, err := scanner.NextMessage()
			if err != nil {
				r.logger.Errorf("Error reading RTCM message: %s", err)
				r.err.Set(err)
				return
			}
			switch msg.(type) {
			case rtcm3.MessageUnknown:
				continue
			default:
			}
		}
	})
}

// Close shuts down the rtkStation.
func (r *rtkStationSerial) Close(ctx context.Context) error {
	r.cancelFunc()
	r.activeBackgroundWorkers.Wait()

	// close correction source
	if r.reader != nil {
		err := r.reader.Close()
		if err != nil {
			return err
		}
	}

	return nil
}

// TODO: add readings for fix and num sats in view
func (r *rtkStationSerial) Readings(ctx context.Context, extra map[string]interface{}) (map[string]interface{}, error) {
	return map[string]interface{}{}, errors.New("unimplemented")
}<|MERGE_RESOLUTION|>--- conflicted
+++ resolved
@@ -15,13 +15,6 @@
 	"go.viam.com/utils"
 )
 
-<<<<<<< HEAD
-const (
-	serialStr = "serial"
-)
-
-=======
->>>>>>> 7238594f
 var (
 	Model               = resource.NewModel("viam-labs", "sensor", "correction-station-serial")
 	errRequiredAccuracy = errors.New("required accuracy can be a fixed number 1-5, 5 being the highest accuracy")
